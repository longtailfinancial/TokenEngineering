<<<<<<< HEAD
# TokenEngineering
This branch of repo will have all token engineering models in LTF to packages for further usage.
=======
<div align="center">
<h1>Token Engineering</h1>



<!--------------=| GITHUB BADGES START HERE |=-------------->

<img alt="GitHub repo size" src="https://img.shields.io/github/repo-size/longtailfinancial/TokenEngineering?label=Repo%20Size&logo=data:image/png;base64,iVBORw0KGgoAAAANSUhEUgAAAA4AAAAOCAYAAAAfSC3RAAAC3klEQVQokV2Sz0sbURDHZ7NPTaIxJkG7yVbRqI1WInRjiSZW2pTSEprqQUpLwUBvhZ56KBT8C0qOFQT1JBTxpLZGpagXBVsFf6I0koi7CxKySXeTStZkk1dejn0wPHjDd2be5ztUZ2cnBINB4DgO0ul0Q3d3d7CxsTFUW1vr0jSNvr6+jsmy/J3n+W8IoUw2m4WFhQVAFEVBPp8HmqZ7g8HgF6PR+ECSJNDpdGCxWIBl2V6KokbtdvvPg4ODd6qq7hONjojy+Xz78PDwMk3TD/b29ioCu91euW9ubuDq6go6Ojq8g4ODywDgKhaLAC0tLTXb29tbiqLgyclJnE6n8f9HVVW8tbWFeZ7H6+vrv7xerx6NjY098/l8/sXFRfB4PGC1WkGSpNLS0tLXeDy+WiqV8qFQ6K3L5Xp+fHwMdXV19wcGBkJ0JBL5aDAY7p2cnIDf74dEIpGNxWIvRVH8PDExcXx4eNgcjUYPWJalWJZ1y7IM1dXVlM5ms7UBAFRVVZX1ej3e2dlZM5lMKxzH6YrFor+5uXkEITQ+Pz/PSJKUKRQKBORtkiyT8Ww2W3Z2dnYlEAi09Pf3zwmCEHC73dscx71vb2+/cDgcj0RRbFBVFTRNo5CiKHGM8WOPx9PA83x+eno60tfXlxVF8Uc4HK4WRXEUY/yipqYGKIrSYYwhk8kk6NbW1vLQ0NCbXC4HPT09dwuFwq3d3d3fFovlodls/qBp2rgsy1Usy4LJZKp4vra29onq6upCMzMzUZ/P92R/fx8MBgMoilLxjkQymayQNpvNZLPI2+bU1NRTmmGY8unp6QbDMMNer9cqCAIQcmSCcrkMDMOA0WiE8/NziMViF4IgjCSTyT+00+kk1XIbGxuruVyujWXZO2QzCL1SqVTpcnR0RP61nEqlwgAQT6VSgEjV+vp6YnoskUi8Pjs7C1xeXr5yOBxOQjCTycQRQnNNTU2bCKG/BA7GGP4BmOqAELYwZPMAAAAASUVORK5CYII=">


<img alt="Language Count" src="https://img.shields.io/github/languages/count/longtailfinancial/TokenEngineering">


<!--------------=| GITHUB BADGES END HERE |=-------------->


</div>






This is an initial model of the LTF DAO concept. In the words of Trent McConaghy it is essentially "a DAO dedicated to making money as a services firm."
>>>>>>> 477f0155


<<<<<<< HEAD
<!---- Sample comment to observe behaviour as a submodule, ignore this one guys -->
<!---- Confirming behaviour twice, if the submodule to this repo is setup correctly, ltf-te-publishing should append this line -->
=======
![image](ltf-tokenomics-2020-10-12-20-24-12.png)

https://raw.githubusercontent.com/LinuxIsCool/linuxiscool/master/ltf-gray.png
>>>>>>> 477f0155
<|MERGE_RESOLUTION|>--- conflicted
+++ resolved
@@ -1,7 +1,3 @@
-<<<<<<< HEAD
-# TokenEngineering
-This branch of repo will have all token engineering models in LTF to packages for further usage.
-=======
 <div align="center">
 <h1>Token Engineering</h1>
 
@@ -26,14 +22,7 @@
 
 
 This is an initial model of the LTF DAO concept. In the words of Trent McConaghy it is essentially "a DAO dedicated to making money as a services firm."
->>>>>>> 477f0155
 
 
-<<<<<<< HEAD
 <!---- Sample comment to observe behaviour as a submodule, ignore this one guys -->
-<!---- Confirming behaviour twice, if the submodule to this repo is setup correctly, ltf-te-publishing should append this line -->
-=======
-![image](ltf-tokenomics-2020-10-12-20-24-12.png)
-
-https://raw.githubusercontent.com/LinuxIsCool/linuxiscool/master/ltf-gray.png
->>>>>>> 477f0155
+<!---- Confirming behaviour twice, if the submodule to this repo is setup correctly, ltf-te-publishing should append this line -->